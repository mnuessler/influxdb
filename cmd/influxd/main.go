package main

import (
	"flag"
	"fmt"
	"log"
	"math/rand"
	"os"
	"os/signal"
	"runtime"
	"runtime/pprof"
	"strings"
	"time"
)

const logo = `
 8888888           .d888 888                   8888888b.  888888b.
   888            d88P"  888                   888  "Y88b 888  "88b
   888            888    888                   888    888 888  .88P
   888   88888b.  888888 888 888  888 888  888 888    888 8888888K.
   888   888 "88b 888    888 888  888  Y8bd8P' 888    888 888  "Y88b
   888   888  888 888    888 888  888   X88K   888    888 888    888
   888   888  888 888    888 Y88b 888 .d8""8b. 888  .d88P 888   d88P
 8888888 888  888 888    888  "Y88888 888  888 8888888P"  8888888P"

`

// These variables are populated via the Go linker.
var (
	version string = "0.9"
	commit  string
)

// Various constants used by the main package.
const (
	messagingClientFile string = "messaging"
)

func main() {
	log.SetFlags(0)
	rand.Seed(time.Now().UnixNano())

	// If commit not set, make that clear.
	if commit == "" {
		commit = "unknown"
	}

	// Shift binary name off argument list.
	args := os.Args[1:]

	// Retrieve command name as first argument.
	var cmd string
	if len(args) > 0 && !strings.HasPrefix(args[0], "-") {
		cmd = args[0]
	}

	// Special case -h immediately following binary name
	if len(args) > 0 && args[0] == "-h" {
		cmd = "help"
	}

	// If command is "help" and has an argument then rewrite args to use "-h".
	if cmd == "help" && len(args) > 1 {
		args[0], args[1] = args[1], "-h"
		cmd = args[0]
	}

	// Extract name from args.
	switch cmd {
	case "run":
		execRun(args[1:])
	case "":
		execRun(args)
	case "backup":
		cmd := NewBackupCommand()
		if err := cmd.Run(args[1:]...); err != nil {
			log.Fatalf("backup: %s", err)
		}
	case "restore":
		cmd := NewRestoreCommand()
		if err := cmd.Run(args[1:]...); err != nil {
			log.Fatalf("restore: %s", err)
		}
	case "version":
		execVersion(args[1:])
	case "config":
		execConfig(args[1:])
	case "help":
		execHelp(args[1:])
	default:
		log.Fatalf(`influxd: unknown command "%s"`+"\n"+`Run 'influxd help' for usage`+"\n\n", cmd)
	}
}

// execRun runs the "run" command.
func execRun(args []string) {
	// Parse command flags.
	fs := flag.NewFlagSet("", flag.ExitOnError)
	var (
		configPath = fs.String("config", "", "")
		pidPath    = fs.String("pidfile", "", "")
		hostname   = fs.String("hostname", "", "")
		join       = fs.String("join", "", "")
		cpuprofile = fs.String("cpuprofile", "", "")
		memprofile = fs.String("memprofile", "", "")
	)
	fs.Usage = printRunUsage
	fs.Parse(args)

	// Start profiling, if set.
	startProfiling(*cpuprofile, *memprofile)
	defer stopProfiling()

	// Print sweet InfluxDB logo and write the process id to file.
	log.Print(logo)
	log.SetPrefix(`[srvr] `)
	log.SetFlags(log.LstdFlags)
	writePIDFile(*pidPath)

<<<<<<< HEAD
	// Parse configuration file from disk.
	config, err := parseConfig(*configPath, *hostname)
	if err != nil {
		log.Fatal(err)
	} else if *configPath == "" {
		log.Println("No config provided, using default settings")
	}
=======
	if *configPath == "" {
		log.Println("No config provided, using default settings")
	}
	config := parseConfig(*configPath, *hostname)
>>>>>>> 2e5a4ab2

	// Create a logging writer.
	logWriter := os.Stderr
	if config.Logging.File != "" {
		var err error
		logWriter, err = os.OpenFile(config.Logging.File, os.O_CREATE|os.O_APPEND|os.O_WRONLY, 0660)
		if err != nil {
			log.Fatalf("unable to open log file %s: %s", config.Logging.File, err.Error())
		}
	}
	log.SetOutput(logWriter)

	Run(config, *join, version, logWriter)

	// Wait indefinitely.
	<-(chan struct{})(nil)
}

// execVersion runs the "version" command.
// Prints the commit SHA1 if set by the build process.
func execVersion(args []string) {
	fs := flag.NewFlagSet("", flag.ExitOnError)
	fs.Usage = func() {
		log.Println(`usage: version

	version displays the InfluxDB version and build git commit hash
	`)
	}
	fs.Parse(args)

	s := fmt.Sprintf("InfluxDB v%s", version)
	if commit != "" {
		s += fmt.Sprintf(" (git: %s)", commit)
	}
	log.Print(s)
}

// execConfig parses and prints the current config loaded.
func execConfig(args []string) {
	// Parse command flags.
	fs := flag.NewFlagSet("", flag.ExitOnError)
	fs.Usage = func() {
		log.Println(`usage: config

	config displays the default configiguration
						    `)
	}

	var (
		configPath = fs.String("config", "", "")
		hostname   = fs.String("hostname", "", "")
	)
	fs.Parse(args)

	config := parseConfig(*configPath, *hostname)

	config.Write(os.Stdout)
}

// execHelp runs the "help" command.
func execHelp(args []string) {
	fmt.Println(`
Configure and start an InfluxDB server.

Usage:

	influxd [[command] [arguments]]

The commands are:

    config               display the default configuration
    join-cluster         create a new node that will join an existing cluster
    run                  run node with existing configuration
    version              displays the InfluxDB version

"run" is the default command.

Use "influxd help [command]" for more information about a command.
`)
}

type Stopper interface {
	Stop()
}

type State struct {
	Mode string `json:"mode"`
}

var prof struct {
	cpu *os.File
	mem *os.File
}

func startProfiling(cpuprofile, memprofile string) {
	if cpuprofile != "" {
		f, err := os.Create(cpuprofile)
		if err != nil {
			log.Fatalf("cpuprofile: %v", err)
		}
		prof.cpu = f
		pprof.StartCPUProfile(prof.cpu)
	}

	if memprofile != "" {
		f, err := os.Create(memprofile)
		if err != nil {
			log.Fatalf("memprofile: %v", err)
		}
		prof.mem = f
		runtime.MemProfileRate = 4096
	}

	go func() {
		c := make(chan os.Signal, 1)
		signal.Notify(c, os.Interrupt)
		<-c
		stopProfiling()
		os.Exit(0)
	}()
}

func stopProfiling() {
	if prof.cpu != nil {
		pprof.StopCPUProfile()
		prof.cpu.Close()
	}
	if prof.mem != nil {
		pprof.Lookup("heap").WriteTo(prof.mem, 0)
		prof.mem.Close()
	}
}

func warn(v ...interface{})              { fmt.Fprintln(os.Stderr, v...) }
func warnf(msg string, v ...interface{}) { fmt.Fprintf(os.Stderr, msg+"\n", v...) }<|MERGE_RESOLUTION|>--- conflicted
+++ resolved
@@ -117,7 +117,6 @@
 	log.SetFlags(log.LstdFlags)
 	writePIDFile(*pidPath)
 
-<<<<<<< HEAD
 	// Parse configuration file from disk.
 	config, err := parseConfig(*configPath, *hostname)
 	if err != nil {
@@ -125,12 +124,6 @@
 	} else if *configPath == "" {
 		log.Println("No config provided, using default settings")
 	}
-=======
-	if *configPath == "" {
-		log.Println("No config provided, using default settings")
-	}
-	config := parseConfig(*configPath, *hostname)
->>>>>>> 2e5a4ab2
 
 	// Create a logging writer.
 	logWriter := os.Stderr
@@ -185,7 +178,10 @@
 	)
 	fs.Parse(args)
 
-	config := parseConfig(*configPath, *hostname)
+	config, err := parseConfig(*configPath, *hostname)
+	if err != nil {
+		log.Fatalf("parse config: %s", err)
+	}
 
 	config.Write(os.Stdout)
 }
