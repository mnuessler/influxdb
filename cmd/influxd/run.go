--- conflicted
+++ resolved
@@ -51,16 +51,8 @@
 		joinURLs = parseURLs(join)
 	}
 
-<<<<<<< HEAD
 	// Open broker & raft log, initialize or join as necessary.
-	b, l := openBroker(config.BrokerDir(), config.BrokerURL(), initializing, joinURLs, logWriter)
-=======
-	// Open broker, initialize or join as necessary.
-	b := openBroker(config.BrokerDir(), config.BrokerURL(), initBroker, joinURLs, logWriter)
-
-	// Configure debug of Raft module.
-	b.EnableRaftDebug(config.Logging.RaftTracing)
->>>>>>> bb350211
+	b, l := openBroker(config.BrokerDir(), config.BrokerURL(), initBroker, joinURLs, logWriter, config.Logging.RaftTracing)
 
 	// Start the broker handler.
 	var h *Handler
@@ -189,16 +181,10 @@
 
 	// unless disabled, start the loop to report anonymous usage stats every 24h
 	if !config.ReportingDisabled {
-<<<<<<< HEAD
-		clusterID := b.Broker.ClusterID()
-		go s.StartReportingLoop(version, clusterID)
-=======
 		// Make sure we have a config object b4 we try to use it.
-		if configObj := b.Broker.Log().Config(); configObj != nil {
-			clusterID := configObj.ClusterID
+		if clusterID := b.Broker.ClusterID(); clusterID != 0 {
 			go s.StartReportingLoop(version, clusterID)
 		}
->>>>>>> bb350211
 	}
 
 	return b.Broker, s
@@ -245,21 +231,13 @@
 }
 
 // creates and initializes a broker.
-<<<<<<< HEAD
-func openBroker(path string, u url.URL, initializing bool, joinURLs []url.URL, w io.Writer) (*influxdb.Broker, *raft.Log) {
-	// Ignore if there's no existing broker and we're not initializing or joining.
-	if !fileExists(path) && !initializing && len(joinURLs) == 0 {
-		return nil, nil
-	}
-
+func openBroker(path string, u url.URL, initializing bool, joinURLs []url.URL, w io.Writer, raftTracing bool) (*influxdb.Broker, *raft.Log) {
 	// Create raft log.
 	l := raft.NewLog()
 	l.SetURL(u)
 	l.SetLogOutput(w)
-
-=======
-func openBroker(path string, u *url.URL, initializing bool, joinURLs []*url.URL, w io.Writer) *influxdb.Broker {
->>>>>>> bb350211
+	l.DebugEnabled = raftTracing
+
 	// Create broker.
 	b := influxdb.NewBroker()
 	b.Log = l
@@ -270,7 +248,6 @@
 		log.Fatalf("failed to open broker: %s", err)
 	}
 
-<<<<<<< HEAD
 	// Attach the broker as the finite state machine of the raft log.
 	l.FSM = &messaging.RaftFSM{Broker: b}
 
@@ -279,10 +256,7 @@
 		log.Fatalf("raft: %s", err)
 	}
 
-	// If this is a new raft log then we can initialie two ways:
-=======
 	// If this is a new broker then we can initialize two ways:
->>>>>>> bb350211
 	//   1) Start a brand new cluster.
 	//   2) Join an existing cluster.
 	if initializing {
@@ -313,16 +287,7 @@
 }
 
 // creates and initializes a server.
-<<<<<<< HEAD
-func openServer(config *Config, b *influxdb.Broker, initializing, configExists bool, joinURLs []url.URL, w io.Writer) *influxdb.Server {
-	// Ignore if there's no existing server and we're not initializing or joining.
-	if !fileExists(config.Data.Dir) && !initializing && len(joinURLs) == 0 {
-		return nil
-	}
-
-=======
-func openServer(config *Config, b *influxdb.Broker, initServer, initBroker, configExists bool, joinURLs []*url.URL, w io.Writer) *influxdb.Server {
->>>>>>> bb350211
+func openServer(config *Config, b *influxdb.Broker, initServer, initBroker, configExists bool, joinURLs []url.URL, w io.Writer) *influxdb.Server {
 	// Create and open the server.
 	s := influxdb.NewServer()
 	s.SetLogOutput(w)
@@ -364,22 +329,7 @@
 }
 
 // initializes a new server that does not yet have an ID.
-<<<<<<< HEAD
-func initializeServer(u url.URL, s *influxdb.Server, b *influxdb.Broker, w io.Writer) {
-	// TODO: Create replica using the messaging client.
-
-=======
-func initializeServer(u *url.URL, s *influxdb.Server, b *influxdb.Broker, w io.Writer, initBroker bool) {
-	// TODO: Create replica using the messaging client.
-
-	if initBroker {
-		// Create replica on broker.
-		if err := b.CreateReplica(1, u); err != nil {
-			log.Fatalf("replica creation error: %s", err)
-		}
-	}
-
->>>>>>> bb350211
+func initializeServer(u url.URL, s *influxdb.Server, b *influxdb.Broker, w io.Writer, initBroker bool) {
 	// Create messaging client.
 	c := influxdb.NewMessagingClient()
 	c.SetLogOutput(w)
